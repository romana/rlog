--- conflicted
+++ resolved
@@ -308,13 +308,9 @@
 		dirPath, moduleName = path.Split(dirPath)
 	}
 	moduleAndFileName := moduleName + "/" + fileName
-<<<<<<< HEAD
-	shouldLine := fmt.Sprintf("INFO     : [%d %s:%d (%s)] Test Info", os.Getpid(),
-		moduleAndFileName, line, callingFuncName)
-=======
+
 	shouldLine := fmt.Sprintf("INFO     : [%d %s:%d (%s)] Test Info",
 		os.Getpid(), moduleAndFileName, line, callingFuncName)
->>>>>>> e96fe7be
 
 	checkLines := []string{shouldLine}
 	fileMatch(t, checkLines, "")
